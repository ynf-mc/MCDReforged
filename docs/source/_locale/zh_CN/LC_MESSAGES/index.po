# SOME DESCRIPTIVE TITLE.
# Copyright (C) 2021, Fallen_Breath
# This file is distributed under the same license as the MCDReforged
# package.
# FIRST AUTHOR <EMAIL@ADDRESS>, 2021.
#
#, fuzzy
msgid ""
msgstr ""
"Project-Id-Version: MCDReforged \n"
"Report-Msgid-Bugs-To: \n"
<<<<<<< HEAD
"POT-Creation-Date: 2021-01-16 17:59+0800\n"
=======
"POT-Creation-Date: 2021-01-17 09:55+0800\n"
>>>>>>> e7071330
"PO-Revision-Date: YEAR-MO-DA HO:MI+ZONE\n"
"Last-Translator: FULL NAME <EMAIL@ADDRESS>\n"
"Language-Team: LANGUAGE <LL@li.org>\n"
"MIME-Version: 1.0\n"
"Content-Type: text/plain; charset=utf-8\n"
"Content-Transfer-Encoding: 8bit\n"
"Generated-By: Babel 2.9.0\n"

#: ../../source/index.rst:9
msgid "Quick Start"
msgstr ""

#: ../../source/index.rst:9
msgid "Configure"
msgstr ""

#: ../../source/index.rst:9
msgid "Permission"
msgstr ""

#: ../../source/index.rst:9
msgid "Command"
msgstr ""

#: ../../source/index.rst:9
msgid "Plugin Development"
msgstr ""

#: ../../source/index.rst:9
msgid "Customize"
msgstr ""

#: ../../source/index.rst:9
msgid "Migrate from MCDR 0.x"
msgstr ""

#: ../../source/index.rst:9
msgid "Home"
msgstr ""

#: ../../source/index.rst:7
msgid "Welcome to MCDReforged's documentation!"
msgstr ""

#: ../../source/index.rst:22
msgid "Indices and tables"
msgstr ""

<<<<<<< HEAD
#: ../index.rst:22
msgid "Indices and tables"
msgstr ""

#: ../index.rst:24
=======
#: ../../source/index.rst:24
>>>>>>> e7071330
msgid ":ref:`genindex`"
msgstr ""

#: ../../source/index.rst:25
msgid ":ref:`modindex`"
msgstr ""

#: ../../source/index.rst:26
msgid ":ref:`search`"
msgstr ""
<|MERGE_RESOLUTION|>--- conflicted
+++ resolved
@@ -9,11 +9,7 @@
 msgstr ""
 "Project-Id-Version: MCDReforged \n"
 "Report-Msgid-Bugs-To: \n"
-<<<<<<< HEAD
-"POT-Creation-Date: 2021-01-16 17:59+0800\n"
-=======
 "POT-Creation-Date: 2021-01-17 09:55+0800\n"
->>>>>>> e7071330
 "PO-Revision-Date: YEAR-MO-DA HO:MI+ZONE\n"
 "Last-Translator: FULL NAME <EMAIL@ADDRESS>\n"
 "Language-Team: LANGUAGE <LL@li.org>\n"
@@ -62,15 +58,7 @@
 msgid "Indices and tables"
 msgstr ""
 
-<<<<<<< HEAD
-#: ../index.rst:22
-msgid "Indices and tables"
-msgstr ""
-
-#: ../index.rst:24
-=======
 #: ../../source/index.rst:24
->>>>>>> e7071330
 msgid ":ref:`genindex`"
 msgstr ""
 
