"""
An interface class for plugins to control the server
"""


import threading
import time

from utils.exception import *
from utils.info import Info
<<<<<<< HEAD
from utils.plugin.plugin import Plugin
=======
from utils.plugin import Plugin
>>>>>>> 1cf08b4f
from utils.rtext import *
from utils.server_status import ServerStatus


def log_call(func):
	"""
	Log plugin call
	Use kwarg is_plugin_call to determined if do log
	"""
	def wrap(self, *args, **kwargs):
		is_plugin_call = 'is_plugin_call'
		if kwargs.get(is_plugin_call, True):
			self.logger.debug('Plugin called {}(), args amount: {}'.format(func.__name__, len(args)))
			for arg in args:
				self.logger.debug('  - type: {}, content: {}'.format(type(arg).__name__, arg))
		if is_plugin_call in kwargs:
			kwargs.pop(is_plugin_call)
		return func(self, *args, **kwargs)
	return wrap


def return_if_success(func):
	"""
	Catch all exception from the func execution
	Return a bool, if no exception occurred
	"""
	def wrap(self, *args, **kwargs):
		try:
			func(self, *args, **kwargs)
			return True
		except:
			self.logger.debug('Exception occurred when calling {}: ', exc_info=True)
			return False
	return wrap


class ServerInterface:
	MCDR = True  # Identifier for plugins

	def __init__(self, server):
		from utils.server import Server
		self.__server = server  # type: Server
		self.logger = server.logger

	# ------------------------
	#      Server Control
	# ------------------------

	@log_call
	def start(self):
		"""
		Start the server

		:return: If the action succeed it's True. If the server is running or being starting by other plugin return False
		:rtype: bool
		"""
		return self.__server.start_server()

	@log_call
	def stop(self):
		"""
		Soft shutting down the server by sending the correct stop command to the server

		:rtype: None
		"""
		self.__server.set_exit_naturally(False)
		self.__server.stop(forced=False)

	@log_call
	def wait_for_start(self):
		"""
		Wait until the server is stopped, or is able to start

		:rtype: None
		"""
		while self.is_server_running(is_plugin_call=False):
			time.sleep(0.01)

	@log_call
	def restart(self):
		"""
		Restart the server
		It will first soft stop the server and then wait until the server is stopped, then start the server up

		:rtype: None
		"""
		self.stop(is_plugin_call=False)
		self.wait_for_start(is_plugin_call=False)
		self.start(is_plugin_call=False)

	@log_call
	def stop_exit(self):
		"""
		Soft stop the server and exit MCDR

		:rtype: None
		"""
		self.__server.stop(forced=False)

	@log_call
	def exit(self):
		"""
		Exit MCDR when the server is stopped
		If the server is running return False otherwise return True

		:raise: IllegalCall, if the server is not stopped
		"""
		if self.__server.is_server_running():
			raise IllegalCall('Cannot exit MCDR when the server is running')
		self.__server.set_server_status(ServerStatus.STOPPED)

	@log_call
	def is_server_running(self):
		"""
		Return if the server is running

		:rtype: bool
		"""
		return self.__server.is_server_running()

	@log_call
	def is_server_startup(self):
		"""
		Return if the server has started up

		:rtype: bool
		"""
		return self.__server.is_server_startup()

	@log_call
	def is_rcon_running(self):
		"""
		Return if MCDR's rcon is running

		:rtype: bool
		"""
		return self.__server.rcon_manager.is_running()

	@log_call
	def get_server_pid(self):
		"""
		Return the pid of the server process
		Notes the process with this pid is a bash process, which is the parent process of real server process
		you might be interested in

		:return: The pid of the server. None if the server is stopped
		:rtype: int or None
		"""
		if self.__server.process is not None:
			return self.__server.process.pid
		return None

	# ------------------------
	#     Text Interaction
	# ------------------------

	@log_call
	def execute(self, text, encoding=None):
		"""
		Execute a command by sending the command content to server's standard input stream

		:param str text: The content of the command you want to send
		:param str encoding: The encoding method for the text
		:rtype: None
		"""
		self.__server.send(text, encoding=encoding)

	@log_call
	def tell(self, player, text, encoding=None):
		"""
		Use /tellraw <target> to send the message to the specific player

		:param str player: The name of the player you want to tell
		:param text: the message you want to send
		:param str encoding: The encoding method for the text
		:type text: str or dict or list or RTextBase
		:rtype: None
		"""
		if isinstance(text, RTextBase):
			content = text.to_json_str()
		else:
			content = json.dumps(str(text))
		self.execute('tellraw {} {}'.format(player, content), encoding=encoding, is_plugin_call=False)

	@log_call
	def say(self, text, encoding=None):
		"""
		Use /tellraw @a to broadcast the message in game

		:param text: the message you want to send
		:param str encoding: The encoding method for the text
		:type text: str or dict or list or RTextBase
		:rtype: None
		"""
		self.tell('@a', text, encoding=encoding, is_plugin_call=False)

	@log_call
	def reply(self, info, text, encoding=None):
		"""
		Reply to the source of the Info
		If the Info is from a player then use tell to reply the player
		Otherwise use logger.info to output to the console

		:param Info info: the Info you want to reply to
		:param text: the message you want to send
		:param str encoding: The encoding method for the text
		:type text: str or dict or list or RTextBase
		:rtype: None
		"""
		if info.is_player:
			self.tell(info.player, text, encoding=encoding, is_plugin_call=False)
		else:
			for line in RTextList(text).to_colored_text().splitlines():
				self.logger.info(line)

	# ------------------------
	#          Plugin
	# ------------------------

	@log_call
	def load_plugin(self, plugin_name):
		"""
		Load a plugin from the given plugin name
		If the plugin is not loaded, load the plugin. Otherwise reload the plugin

		:param plugin_name: a str, The name of the plugin. it can be "my_plugin.py" or "my_plugin"
		:return: If action succeeded without exception, return True. Otherwise False
		:rtype: bool
		"""
		return bool(self.__server.plugin_manager.load_plugin(plugin_name))

	@log_call
	def enable_plugin(self, plugin_name):
		"""
		Enable the plugin. Removed the ".disabled" suffix and load it

		:param str plugin_name: The name of the displayed plugin
		It can be "my_plugin.py.disabled" or "my_plugin.py" or "my_plugin"
		"""
		self.__server.plugin_manager.enable_plugin(plugin_name)

	@log_call
	def disable_plugin(self, plugin_name):
		"""
		Disable the plugin. Unload it and add a ".disabled" suffix to its file name

		:param str plugin_name: The name of the plugin. It can be "my_plugin.py" or "my_plugin"
		"""
		self.__server.plugin_manager.disable_plugin(plugin_name)

	@log_call
	def refresh_all_plugins(self):
		"""
		Reload all plugins, load all new plugins and then unload all removed plugins

		:rtype: None
		"""
		self.__server.plugin_manager.refresh_all_plugins()

	@log_call
	def refresh_changed_plugins(self):
		"""
		Reload all changed plugins, load all new plugins and then unload all removed plugins

		:rtype: None
		"""
		self.__server.plugin_manager.refresh_changed_plugins()

	@log_call
	def get_plugin_list(self):
		"""
		Return a str list containing all loaded plugin name like ["pluginA.py", "pluginB.py"]

		:rtype: list[str]
		"""
		return self.__server.plugin_manager.get_plugin_file_list_all()

	# ------------------------
	#          Other
	# ------------------------

	@log_call
	def get_permission_level(self, obj):
		"""
		Return the permission level number the parameter object has
		The object can be Info instance or a str, the name of a player
		Raise TypeError if the type of obj is object supported

		:param obj: The object your are querying
		:type obj: Info or str
		:return: The permission level you are querying
		:rtype: int
		:raise: TypeError
		"""
		t = type(obj)
		if t is Info:  # Info instance
			return self.__server.permission_manager.get_info_permission_level(obj)
		elif t is str:  # player name
			return self.__server.permission_manager.get_player_permission_level(obj)
		else:
			raise TypeError('Except Info or str for permission level querying but {} found'.format(getattr(t, '__name__', t)))

	@log_call
	def set_permission_level(self, player, level):
		"""
		Set the permission level of a player

		:param str player: The name of the player that you want to set his/her permission level
		:param level: The target permission level you want to set the player to. It can be an int or a str as long as
		it's related to the permission level. Available examples: 1, '1', 'user'
		:type level: int or str
		:raise: TypeError if param player is illegal
		"""
		level_name = self.__server.permission_manager.format_level_name(level)
		if level_name is None:
			raise TypeError('Parameter level needs to be a permission related value')
		self.__server.permission_manager.set_permission_level(player, level_name)

	@log_call
	def rcon_query(self, command):
		"""
		Send command to the server through rcon

		:param str command: The command you want to send to the rcon server
		:return: The result server returned from rcon. Return None if rcon is not running or rcon query failed
		:rtype: str or None
		"""
		return self.__server.rcon_manager.send_command(command)

	@log_call
	def get_plugin_instance(self, plugin_name):
		"""
		Return the current loaded plugin instance. with this your plugin can access the same plugin instance as MCDR
		It's quite important to use this instead of manually import the plugin you want if the target plugin needs to
		react to events of MCDR
		The plugin need to be in plugins/plugin_name.py

		:param str plugin_name: The name of the plugin you want. It can be "my_plugin" or "my_plugin.py"
		:return: A current loaded plugin instance. Return None if plugin not found
		"""
		plugin = self.__server.plugin_manager.get_plugin(plugin_name)
		if plugin is not None:
			plugin = plugin.module
		return plugin

	@log_call
	def add_help_message(self, prefix, message):
		"""
		Add help message for you plugin, which is used in !!help command
		It needs to be called in a MCDR provided thread such as on_info or on_player_left called or an IllegalCall will
		be raised

		:param str prefix: The help command of your plugin
		When player click on the displayed message it will suggest this prefix parameter to the player
		:param message: A neat command description
		:type message: str or RTextBase
		:raise: IllegalCall
		"""
		thread = threading.current_thread()
		if type(getattr(thread, 'plugin', None)) is Plugin:
			plugin = thread.plugin  # type: Plugin
			plugin.add_help_message(prefix, message)
		else:
			raise IllegalCall('Method add_help_message needs to be called in a MCDR provided thread')<|MERGE_RESOLUTION|>--- conflicted
+++ resolved
@@ -8,11 +8,7 @@
 
 from utils.exception import *
 from utils.info import Info
-<<<<<<< HEAD
 from utils.plugin.plugin import Plugin
-=======
-from utils.plugin import Plugin
->>>>>>> 1cf08b4f
 from utils.rtext import *
 from utils.server_status import ServerStatus
 
