--- conflicted
+++ resolved
@@ -11,13 +11,8 @@
 
 # MCDR Version Storage
 # Related: docs/source/conf.py
-<<<<<<< HEAD
-VERSION = '1.4.1'       # semver
-VERSION_PYPI = '1.4.1'  # pythonic ver
-=======
 VERSION = '1.5.0-alpha.1'       # semver
 VERSION_PYPI = '1.5.0a1'  # pythonic ver
->>>>>>> 39bd79fa
 
 GITHUB_URL = 'https://github.com/Fallen-Breath/MCDReforged'
 GITHUB_API_LATEST = 'https://api.github.com/repos/Fallen-Breath/MCDReforged/releases/latest'
